"""
Use included apply_move() function to play a move on a specific board.
"""

# State contains next team at index 0.
# After removing team, board state represents board indexes flattened into 1 dimension.
# For example, tictactoe board with indexes is like:
# 0 1 2
# 3 4 5
# 6 7 8
# It becomes "012345678" after flattening. Checkers is similar, but with 8x8 sized board.
# Empty board position is represented by "-". For example in tictactoe "---------" is empty board.

# Tictactoe:
#  mark of team 1 = "X"
#  mark of team 2 = "O"
#  game type = "tictactoe"
#  board size = 3x3, indexes 0-8
#  move = index to place next mark on.

# Checkers:
#  black team starts at the bottom, white at the top
#  all marks always move diagonally, can jump over 1 enemy mark to destroy it
#  marks only move forward, while king marks can also move backwards
#  destroying enemy mark can be done backwards by all marks
#  a mark that reaches the opposite row becomes king
#  mark of team 1 = "b", "B" for king
#  mark of team 2 = "w", "W" for king
#  game type = "checkers"
#  board size = 8x8, indexes 0-63
#  move = tuple like (1, 2), where a mark is moved from index 1 to index 2.

def apply_move(move: int | list[tuple], old_state: str, game_type: str) -> tuple[str, bool] | None:
    """ Applies a move to a board state.
    
    Returns None if an argument is invalid.
    
    Arguments:
    - move (int or list of tuples): Move(s) to play
    - old_state (str): Board state to apply the move to
    - game_type (str): Which game is being played

    Returns 2 values as a tuple (unless move is invalid):
    - New board state (str)
    - Game result (int):
       * -1 == Game has not finished
       * 0 == Draw
       * 1 == Team 1 won
       * 2 == Team 2 won
    """
    team = int(old_state[0])
    new_state = list(old_state[1:])

<<<<<<< HEAD
    # Check validity
    # type(move) == int and
    if not is_valid_move(move, team, old_state[1:], game_type):
        return None
    #elif type(move) == list:
        # If first move in checkers jump chain is invalid, prevent move
    #    if not is_valid_move(move[0], team, old_state, game_type):
    #        return None

=======
>>>>>>> 957019c3
    # Play the move
    if game_type == "tictactoe":
        if not (isinstance(move, int) and is_valid_move(move, team, new_state, game_type)):
            return None
        next_mark = "X" if (team == 1) else "O"
        new_state = string_insert(new_state, move, next_mark)
    elif game_type == "checkers":
        if not (isinstance(move, list) and all(isinstance(m, tuple) for m in move)):
            return None
        prev_move_to = 0
        for m_index, m in enumerate(move):
            if not is_valid_move(m, team, new_state, game_type):
                if m_index == 0:
                    return None
                break

            # Get indexes from move tuple
            move_from = m[0]
            move_to = m[1]
            middle = (move_to + move_from) / 2

            # Chained moves must start from the end of previous move and jump over an enemy mark
            if m_index > 0 and (prev_move_to != move_from or middle % 1 != 0):
                break
            prev_move_to = move_to

            # If jumped over a mark, remove it
            if middle % 1 == 0:
                new_state = string_insert(new_state, int(middle), "-")

            # Move mark to new position, converting it to king if
            #  it reached the opponents side of the board
            mark = new_state[move_from]
            if move_to // 8 == (0 if (team == 1) else 7):
                new_state = string_insert(new_state, move_to, mark.upper())
            else:
                new_state = string_insert(new_state, move_to, mark)
            new_state = string_insert(new_state, move_from, "-")

    # Check win conditions
    win_state = get_winner(new_state, team, game_type)

    # Add next team to state
<<<<<<< HEAD
    new_state = str(next_team) + "".join(new_state)
=======
    next_team = 2 if (team == 1) else 1
    new_state = str(next_team) + new_state
>>>>>>> 957019c3

    return new_state, win_state

# Helper functions for local use
## State string update
def string_insert(string: str, index: int, replacement: str):
    """ Replaces character at string[index] with given replacement string. """
    return string[:index] + replacement + string[index+1:]

## Move validation
def is_valid_move(move: int | tuple, team: int, state: str, game_type: str) -> bool:
    """
    Returns True if move is valid, otherwise returns False.
    """
    try:
        if game_type == "tictactoe" and state[move] == "-":
            return True
        if game_type == "checkers":
            move_from = int(move[0])
            move_to = int(move[1])
            middle = int((move_from + move_to) / 2)

            enemy_mark = "w" if (team == 1) else "b"
            friend_mark = "b" if (team == 1) else "w"

            # Check that indexes are in range
            if not (0 <= move_from <= 63 and 0 <= move_to <= 63):
                return False

            # Only move friendly mark to empty space
            if state[move_to] != "-" or state[move_from].lower() != friend_mark:
                return False

            # Get position coordinates, position (0,0) is top left, (7,7) is bottom right
            row_change = move_from // 8 - move_to // 8 # Negative means down, positive means up
            col_change = move_to % 8 - move_from % 8 # Negative means left, positive means right

            # Only move diagonally and jump over enemy pieces
            if not (
                (row_change in (-1, 1) and col_change in (-1, 1)) or
                (row_change in (-2, 2) and col_change in (-2, 2) and
                 state[middle].lower() == enemy_mark)
            ):
                return False

            # Only move towards opponent side, unless mark is a king or jumping over opponent mark
            is_king = state[move_from].isupper()
            if is_king or not (
                row_change == -1 and friend_mark == "b" or
                row_change == 1 and friend_mark == "w"
            ):
                return True
    except (IndexError, TypeError, ValueError):
        pass
    return False

## Win condition checker
tictactoe_winning_lines = [(0,1,2), (3,4,5), (6,7,8), (0,3,6), (1,4,7), (2,5,8), (0,4,8), (2,4,6)]
def get_winner(state: str, team, game_type: str) -> int:
    """
    Returns game conclusion state:
    * -1 = not finished
    * 0 = no winner
    * 1 = team 1 won
    * 2 = team 2 won
    """
    if game_type == "tictactoe":
        result = 0
        for indexes in tictactoe_winning_lines:
            marks = list(state[i] for i in indexes)

            # Check if one team has filled the row
            if marks[0] == marks[1] == marks[2] != "-":
                return 1 if (marks[0] == "X") else 2

            # Check if the row could still be filled by only "X" or only "O"
            if not ("X" in marks and "O" in marks):
                result = -1
        return result

    if game_type == "checkers":
        state_lower = state.lower()
        w_exists = "w" in state_lower
        b_exists = "b" in state_lower

        # Check if one team has no more marks
        if b_exists and not w_exists:
            return 1
        if w_exists and not b_exists:
            return 2

        # Both teams have marks (empty board is not possible)
        # Keep playing if current player can play a valid move
        # If valid move is not possible, opponent wins
        if checkers_move_exists(team, state):
            return -1
        else:
            return 2 if (team == 1) else 1
    return 0

## Checkers valid moves analysis
def checkers_move_exists(team: int, state: str) -> bool:
    """
    Check if given team can play a valid move.
    
    Returns True if a valid move exists, returns False otherwise
    """
    friend_mark = "b" if (team == 1) else "w"
    moves = [-18, 18, -14, 14, -9, 9, -7, 7]

    # Gather indexes of given team's marks
    indexes = list(tup[0] for tup in enumerate(state) if tup[1] == friend_mark)

    for index in indexes:
        # Check if any move is possible for mark at current index
        for move in moves:
            new_index = index + move
            if is_valid_move((index, new_index), team, state, game_type="checkers"):
                return True
    return False<|MERGE_RESOLUTION|>--- conflicted
+++ resolved
@@ -30,11 +30,12 @@
 #  board size = 8x8, indexes 0-63
 #  move = tuple like (1, 2), where a mark is moved from index 1 to index 2.
 
+
 def apply_move(move: int | list[tuple], old_state: str, game_type: str) -> tuple[str, bool] | None:
     """ Applies a move to a board state.
-    
+
     Returns None if an argument is invalid.
-    
+
     Arguments:
     - move (int or list of tuples): Move(s) to play
     - old_state (str): Board state to apply the move to
@@ -49,20 +50,8 @@
        * 2 == Team 2 won
     """
     team = int(old_state[0])
-    new_state = list(old_state[1:])
-
-<<<<<<< HEAD
-    # Check validity
-    # type(move) == int and
-    if not is_valid_move(move, team, old_state[1:], game_type):
-        return None
-    #elif type(move) == list:
-        # If first move in checkers jump chain is invalid, prevent move
-    #    if not is_valid_move(move[0], team, old_state, game_type):
-    #        return None
-
-=======
->>>>>>> 957019c3
+    new_state = old_state[1:]
+
     # Play the move
     if game_type == "tictactoe":
         if not (isinstance(move, int) and is_valid_move(move, team, new_state, game_type)):
@@ -106,22 +95,22 @@
     win_state = get_winner(new_state, team, game_type)
 
     # Add next team to state
-<<<<<<< HEAD
-    new_state = str(next_team) + "".join(new_state)
-=======
     next_team = 2 if (team == 1) else 1
     new_state = str(next_team) + new_state
->>>>>>> 957019c3
 
     return new_state, win_state
 
 # Helper functions for local use
-## State string update
+# State string update
+
+
 def string_insert(string: str, index: int, replacement: str):
     """ Replaces character at string[index] with given replacement string. """
-    return string[:index] + replacement + string[index+1:]
-
-## Move validation
+    return string[:index] + replacement + string[index + 1:]
+
+# Move validation
+
+
 def is_valid_move(move: int | tuple, team: int, state: str, game_type: str) -> bool:
     """
     Returns True if move is valid, otherwise returns False.
@@ -146,8 +135,10 @@
                 return False
 
             # Get position coordinates, position (0,0) is top left, (7,7) is bottom right
-            row_change = move_from // 8 - move_to // 8 # Negative means down, positive means up
-            col_change = move_to % 8 - move_from % 8 # Negative means left, positive means right
+            # Negative means down, positive means up
+            row_change = move_from // 8 - move_to // 8
+            # Negative means left, positive means right
+            col_change = move_to % 8 - move_from % 8
 
             # Only move diagonally and jump over enemy pieces
             if not (
@@ -168,8 +159,12 @@
         pass
     return False
 
-## Win condition checker
-tictactoe_winning_lines = [(0,1,2), (3,4,5), (6,7,8), (0,3,6), (1,4,7), (2,5,8), (0,4,8), (2,4,6)]
+
+# Win condition checker
+tictactoe_winning_lines = [(0, 1, 2), (3, 4, 5), (6, 7, 8),
+                           (0, 3, 6), (1, 4, 7), (2, 5, 8), (0, 4, 8), (2, 4, 6)]
+
+
 def get_winner(state: str, team, game_type: str) -> int:
     """
     Returns game conclusion state:
@@ -212,11 +207,13 @@
             return 2 if (team == 1) else 1
     return 0
 
-## Checkers valid moves analysis
+# Checkers valid moves analysis
+
+
 def checkers_move_exists(team: int, state: str) -> bool:
     """
     Check if given team can play a valid move.
-    
+
     Returns True if a valid move exists, returns False otherwise
     """
     friend_mark = "b" if (team == 1) else "w"
