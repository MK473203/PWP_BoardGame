--- conflicted
+++ resolved
@@ -2,10 +2,7 @@
 Flask resources for interacting with user information
 """
 
-<<<<<<< HEAD
 import json
-=======
->>>>>>> 280e94c4
 from flask import Response, request, url_for
 from flask_restful import Resource
 from jsonschema import ValidationError, validate
@@ -14,20 +11,13 @@
 
 from app import db, cache, delete_cache_entry
 from app.models import User
-<<<<<<< HEAD
 from app.utils import key_hash, require_login, BoardGameBuilder, MASON
-=======
-from app.utils import key_hash, require_login
->>>>>>> 280e94c4
 
 
 class UserCollection(Resource):
     """Resource for handling user creation. Admins can also get a list of all users."""
 
-<<<<<<< HEAD
     #TODO: Add varying return values for admin / user with account / user without account
-=======
->>>>>>> 280e94c4
     @cache.cached(timeout=900)
     def get(self):
         """
