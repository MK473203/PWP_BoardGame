--- conflicted
+++ resolved
@@ -40,14 +40,8 @@
         name="testuser",
         password="test123"
     )
-<<<<<<< HEAD
-
-
-@pytest.mark.skip
-=======
     
 @pytest.fixture
->>>>>>> 957019c3
 def create_test_game():
     game_type = GameType(name="Tictactoe", defaultState="_________")
     db.session.add(game_type)
